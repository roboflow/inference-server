--- conflicted
+++ resolved
@@ -24,13 +24,9 @@
     -r requirements.clip.txt \
     -r requirements.http.txt \
     -r requirements.waf.txt \
-<<<<<<< HEAD
     -r requirements.gaze.txt \
-    --upgrade
-=======
     --upgrade \
     && rm -rf ~/.cache/pip
->>>>>>> 4819c52e
 
 RUN pip uninstall pillow -y \
     && CC="cc -mavx2" pip install -U --force-reinstall pillow-simd \
