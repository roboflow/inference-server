from typing import List, Literal, Optional, Type, Union

from pydantic import ConfigDict, Field

from inference.core.entities.requests.inference import ClassificationInferenceRequest
from inference.core.env import (
    HOSTED_CLASSIFICATION_URL,
    LOCAL_INFERENCE_API_URL,
    WORKFLOWS_REMOTE_API_TARGET,
    WORKFLOWS_REMOTE_EXECUTION_MAX_STEP_BATCH_SIZE,
    WORKFLOWS_REMOTE_EXECUTION_MAX_STEP_CONCURRENT_REQUESTS,
)
from inference.core.managers.base import ModelManager
from inference.core.workflows.core_steps.common.entities import StepExecutionMode
from inference.core.workflows.core_steps.common.utils import attach_prediction_type_info
from inference.core.workflows.execution_engine.constants import (
    INFERENCE_ID_KEY,
    PARENT_ID_KEY,
    ROOT_PARENT_ID_KEY,
)
from inference.core.workflows.execution_engine.entities.base import (
    Batch,
    OutputDefinition,
    WorkflowImageData,
)
from inference.core.workflows.execution_engine.entities.types import (
    BOOLEAN_KIND,
    CLASSIFICATION_PREDICTION_KIND,
    FLOAT_ZERO_TO_ONE_KIND,
    ROBOFLOW_MODEL_ID_KIND,
    ROBOFLOW_PROJECT_KIND,
    STRING_KIND,
    FloatZeroToOne,
    ImageInputField,
    RoboflowModelField,
    StepOutputImageSelector,
    WorkflowImageSelector,
    WorkflowParameterSelector,
)
from inference.core.workflows.prototypes.block import (
    BlockResult,
    WorkflowBlock,
    WorkflowBlockManifest,
)
from inference_sdk import InferenceConfiguration, InferenceHTTPClient

LONG_DESCRIPTION = """
Run inference on a multi-class classification model hosted on or uploaded to Roboflow.

You can query any model that is private to your account, or any public model available 
on [Roboflow Universe](https://universe.roboflow.com).

You will need to set your Roboflow API key in your Inference environment to use this 
block. To learn more about setting your Roboflow API key, [refer to the Inference 
documentation](https://inference.roboflow.com/quickstart/configure_api_key/).
"""


class BlockManifest(WorkflowBlockManifest):
    model_config = ConfigDict(
        json_schema_extra={
            "name": "Single-Label Classification Model",
            "version": "v1",
            "short_description": "Apply a single tag to an image.",
            "long_description": LONG_DESCRIPTION,
            "license": "Apache-2.0",
            "block_type": "model",
        },
        protected_namespaces=(),
    )
    type: Literal[
        "roboflow_core/roboflow_classification_model@v1",
        "RoboflowClassificationModel",
        "ClassificationModel",
    ]
    images: Union[WorkflowImageSelector, StepOutputImageSelector] = ImageInputField
    model_id: Union[WorkflowParameterSelector(kind=[ROBOFLOW_MODEL_ID_KIND]), str] = (
        RoboflowModelField
    )
    confidence: Union[
        FloatZeroToOne,
        WorkflowParameterSelector(kind=[FLOAT_ZERO_TO_ONE_KIND]),
    ] = Field(
        default=0.4,
        description="Confidence threshold for predictions",
        examples=[0.3, "$inputs.confidence_threshold"],
    )
    disable_active_learning: Union[
        bool, WorkflowParameterSelector(kind=[BOOLEAN_KIND])
    ] = Field(
        default=True,
        description="Parameter to decide if Active Learning data sampling is disabled for the model",
        examples=[True, "$inputs.disable_active_learning"],
    )
    active_learning_target_dataset: Union[
        WorkflowParameterSelector(kind=[ROBOFLOW_PROJECT_KIND]), Optional[str]
    ] = Field(
        default=None,
        description="Target dataset for Active Learning data sampling - see Roboflow Active Learning "
        "docs for more information",
        examples=["my_project", "$inputs.al_target_project"],
    )

    @classmethod
    def accepts_batch_input(cls) -> bool:
        return True

    @classmethod
    def describe_outputs(cls) -> List[OutputDefinition]:
        return [
<<<<<<< HEAD
            OutputDefinition(name="predictions", kind=[CLASSIFICATION_PREDICTION_KIND]),
=======
            OutputDefinition(name=INFERENCE_ID_KEY, kind=[STRING_KIND]),
            OutputDefinition(
                name="predictions", kind=[BATCH_OF_CLASSIFICATION_PREDICTION_KIND]
            ),
>>>>>>> ad911564
        ]

    @classmethod
    def get_execution_engine_compatibility(cls) -> Optional[str]:
        return ">=1.0.0,<2.0.0"


class RoboflowClassificationModelBlockV1(WorkflowBlock):

    def __init__(
        self,
        model_manager: ModelManager,
        api_key: Optional[str],
        step_execution_mode: StepExecutionMode,
    ):
        self._model_manager = model_manager
        self._api_key = api_key
        self._step_execution_mode = step_execution_mode

    @classmethod
    def get_init_parameters(cls) -> List[str]:
        return ["model_manager", "api_key", "step_execution_mode"]

    @classmethod
    def get_manifest(cls) -> Type[WorkflowBlockManifest]:
        return BlockManifest

    def run(
        self,
        images: Batch[WorkflowImageData],
        model_id: str,
        confidence: Optional[float],
        disable_active_learning: Optional[bool],
        active_learning_target_dataset: Optional[str],
    ) -> BlockResult:
        if self._step_execution_mode is StepExecutionMode.LOCAL:
            return self.run_locally(
                images=images,
                model_id=model_id,
                confidence=confidence,
                disable_active_learning=disable_active_learning,
                active_learning_target_dataset=active_learning_target_dataset,
            )
        elif self._step_execution_mode is StepExecutionMode.REMOTE:
            return self.run_remotely(
                images=images,
                model_id=model_id,
                confidence=confidence,
                disable_active_learning=disable_active_learning,
                active_learning_target_dataset=active_learning_target_dataset,
            )
        else:
            raise ValueError(
                f"Unknown step execution mode: {self._step_execution_mode}"
            )

    def run_locally(
        self,
        images: Batch[WorkflowImageData],
        model_id: str,
        confidence: Optional[float],
        disable_active_learning: Optional[bool],
        active_learning_target_dataset: Optional[str],
    ) -> BlockResult:
        inference_images = [i.to_inference_format(numpy_preferred=True) for i in images]
        request = ClassificationInferenceRequest(
            api_key=self._api_key,
            model_id=model_id,
            image=inference_images,
            confidence=confidence,
            disable_active_learning=disable_active_learning,
            source="workflow-execution",
            active_learning_target_dataset=active_learning_target_dataset,
        )
        self._model_manager.add_model(
            model_id=model_id,
            api_key=self._api_key,
        )
        predictions = self._model_manager.infer_from_request_sync(
            model_id=model_id, request=request
        )
        if isinstance(predictions, list):
            predictions = [
                e.model_dump(by_alias=True, exclude_none=True) for e in predictions
            ]
        else:
            predictions = [predictions.model_dump(by_alias=True, exclude_none=True)]
        return self._post_process_result(
            predictions=predictions,
            images=images,
        )

    def run_remotely(
        self,
        images: Batch[Optional[WorkflowImageData]],
        model_id: str,
        confidence: Optional[float],
        disable_active_learning: Optional[bool],
        active_learning_target_dataset: Optional[str],
    ) -> BlockResult:
        api_url = (
            LOCAL_INFERENCE_API_URL
            if WORKFLOWS_REMOTE_API_TARGET != "hosted"
            else HOSTED_CLASSIFICATION_URL
        )
        client = InferenceHTTPClient(
            api_url=api_url,
            api_key=self._api_key,
        )
        if WORKFLOWS_REMOTE_API_TARGET == "hosted":
            client.select_api_v0()
        client_config = InferenceConfiguration(
            confidence_threshold=confidence,
            disable_active_learning=disable_active_learning,
            active_learning_target_dataset=active_learning_target_dataset,
            max_batch_size=WORKFLOWS_REMOTE_EXECUTION_MAX_STEP_BATCH_SIZE,
            max_concurrent_requests=WORKFLOWS_REMOTE_EXECUTION_MAX_STEP_CONCURRENT_REQUESTS,
            source="workflow-execution",
        )
        client.configure(inference_configuration=client_config)
        non_empty_inference_images = [i.numpy_image for i in images]
        predictions = client.infer(
            inference_input=non_empty_inference_images,
            model_id=model_id,
        )
        if not isinstance(predictions, list):
            predictions = [predictions]
        return self._post_process_result(
            predictions=predictions,
            images=images,
        )

    def _post_process_result(
        self,
        images: Batch[WorkflowImageData],
        predictions: List[dict],
    ) -> BlockResult:
        inference_id = predictions[0].get(INFERENCE_ID_KEY, None)
        predictions = attach_prediction_type_info(
            predictions=predictions,
            prediction_type="classification",
        )
        for prediction, image in zip(predictions, images):
            prediction[PARENT_ID_KEY] = image.parent_metadata.parent_id
            prediction[ROOT_PARENT_ID_KEY] = (
                image.workflow_root_ancestor_metadata.parent_id
            )
        return [
            {"inference_id": inference_id, "predictions": prediction}
            for prediction in predictions
        ]<|MERGE_RESOLUTION|>--- conflicted
+++ resolved
@@ -108,14 +108,8 @@
     @classmethod
     def describe_outputs(cls) -> List[OutputDefinition]:
         return [
-<<<<<<< HEAD
             OutputDefinition(name="predictions", kind=[CLASSIFICATION_PREDICTION_KIND]),
-=======
             OutputDefinition(name=INFERENCE_ID_KEY, kind=[STRING_KIND]),
-            OutputDefinition(
-                name="predictions", kind=[BATCH_OF_CLASSIFICATION_PREDICTION_KIND]
-            ),
->>>>>>> ad911564
         ]
 
     @classmethod
