try:
    from inference.models.clip import Clip
except:
    pass

try:
    from inference.models.gaze import Gaze
except:
    pass

try:
    from inference.models.sam import SegmentAnything
except:
    pass

try:
<<<<<<< HEAD
    from inference.models.grounding_dino import GroundingDINO
=======
    from inference.models.doctr import DocTR
>>>>>>> 1062a3fa
except:
    pass

from inference.models.vit import VitClassification
from inference.models.yolact import YOLACT
from inference.models.yolov5 import YOLOv5InstanceSegmentation, YOLOv5ObjectDetection
from inference.models.yolov7 import YOLOv7InstanceSegmentation
from inference.models.yolov8 import (
    YOLOv8Classification,
    YOLOv8InstanceSegmentation,
    YOLOv8ObjectDetection,
)<|MERGE_RESOLUTION|>--- conflicted
+++ resolved
@@ -14,11 +14,12 @@
     pass
 
 try:
-<<<<<<< HEAD
+    from inference.models.doctr import DocTR
+except:
+    pass
+
+try:
     from inference.models.grounding_dino import GroundingDINO
-=======
-    from inference.models.doctr import DocTR
->>>>>>> 1062a3fa
 except:
     pass
 
